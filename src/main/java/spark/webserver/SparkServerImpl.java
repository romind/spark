/*
 * Copyright 2011- Per Wendel
 *
 *  Licensed under the Apache License, Version 2.0 (the "License");
 *  you may not use this file except in compliance with the License.
 *  You may obtain a copy of the License at
 *  
 *
 *      http://www.apache.org/licenses/LICENSE-2.0
 *
 * Unless required by applicable law or agreed to in writing, software
 * distributed under the License is distributed on an "AS IS" BASIS,
 * WITHOUT WARRANTIES OR CONDITIONS OF ANY KIND, either express or implied.
 * See the License for the specific language governing permissions and
 * limitations under the License.
 */
package spark.webserver;

import org.eclipse.jetty.server.Connector;
import org.eclipse.jetty.server.Handler;
import org.eclipse.jetty.server.Server;
<<<<<<< HEAD
import org.eclipse.jetty.server.ServerConnector;
import org.eclipse.jetty.util.ssl.SslContextFactory;
=======
import org.eclipse.jetty.server.bio.SocketConnector;
import org.eclipse.jetty.server.handler.HandlerList;
import org.eclipse.jetty.server.handler.ResourceHandler;
import org.eclipse.jetty.util.resource.Resource;
>>>>>>> 58f93c95

/**
 * Spark server implementation
 * 
 * @author Per Wendel
 */
class SparkServerImpl implements SparkServer {

    /** The logger. */
    // private static final Logger LOG = Logger.getLogger(Spark.class);

    private static final String NAME = "Spark";
    private Handler handler;
    private Server server;

    public SparkServerImpl(Handler handler) {
        this.handler = handler;
        System.setProperty("org.mortbay.log.class", "spark.JettyLogger");
    }

    @Override
    public void ignite() {
        ignite(4567);
    }

    @Override
    public void ignite(int port) {
        ignite("0.0.0.0", port);
    }

    @Override
    public void ignite(String host) {
        ignite(host, 4567);
    }

    @Override
    public void ignite(String host, int port) {
<<<<<<< HEAD
        ignite(host, port, null, null, null, null);
    }

    @Override
    public void ignite(String host, int port, String keystoreFile,
            String keystorePassword, String truststoreFile,
            String truststorePassword) {
        
        ServerConnector connector;
        
        if (keystoreFile == null) {
            connector = createSocketConnector();
        } else {
            connector = createSecureSocketConnector(keystoreFile,
                    keystorePassword, truststoreFile, truststorePassword);
        }
=======
        ignite(host, port, null);
    }

    @Override
    public void ignite(String host, int port, String staticFilesRoute) {
        SocketConnector connector = new SocketConnector();
>>>>>>> 58f93c95

        // Set some timeout options to make debugging easier.
        connector.setIdleTimeout(1000 * 60 * 60);
        connector.setSoLingerTime(-1);
        connector.setHost(host);
        connector.setPort(port);

        server = connector.getServer();
        server.setConnectors(new Connector[] { connector });

        if (staticFilesRoute == null) {
            server.setHandler(handler);
        } else {
            ResourceHandler resourceHandler = new ResourceHandler();
            Resource staticResources = Resource.newClassPathResource(staticFilesRoute);
            resourceHandler.setBaseResource(staticResources);
            resourceHandler.setWelcomeFiles(new String[]{"index.html"});
            HandlerList handlers = new HandlerList();
            handlers.setHandlers(new Handler[]{handler, resourceHandler});
            server.setHandler(handlers);
        }

        try {
            System.out.println("== " + NAME + " has ignited ...");
            System.out.println(">> Listening on " + host + ":" + port);

            server.start();
            server.join();
        } catch (Exception e) {
            e.printStackTrace();
            System.exit(100);
        }
    }

    @Override
    public void stop() {
        System.out.print(">>> " + NAME + " shutting down...");
        try {
            server.stop();
        } catch (Exception e) {
            e.printStackTrace();
            System.exit(100);
        }
        System.out.println("done");
    }

    /**
     * Creates a secure jetty socket connector. Keystore required, truststore
     * optional. If truststore not specifed keystore will be reused.
     * 
     * @param keystoreFile The keystore file location as string
     * @param keystorePassword the password for the keystore
     * @param truststoreFile the truststore file location as string, leave null to reuse keystore
     * @param truststorePassword the trust store password
     * 
     * @return a secure socket connector
     */
    private ServerConnector createSecureSocketConnector(String keystoreFile,
            String keystorePassword, String truststoreFile,
            String truststorePassword) {

        SslContextFactory sslContextFactory = new SslContextFactory(
                keystoreFile);

        if (keystorePassword != null) {
            sslContextFactory.setKeyStorePassword(keystorePassword);
        }
        if (truststoreFile != null) {
            sslContextFactory.setTrustStorePath(truststoreFile);
        }
        if (truststorePassword != null) {
            sslContextFactory.setTrustStorePassword(truststorePassword);
        }
        return new ServerConnector(new Server(), sslContextFactory);
    }

    /**
     * Creates an ordinary, non-secured Jetty server connector.
     * 
     * @return - a server connector
     */
    private ServerConnector createSocketConnector() {
        return new ServerConnector(new Server());
    }

}<|MERGE_RESOLUTION|>--- conflicted
+++ resolved
@@ -19,15 +19,11 @@
 import org.eclipse.jetty.server.Connector;
 import org.eclipse.jetty.server.Handler;
 import org.eclipse.jetty.server.Server;
-<<<<<<< HEAD
 import org.eclipse.jetty.server.ServerConnector;
-import org.eclipse.jetty.util.ssl.SslContextFactory;
-=======
-import org.eclipse.jetty.server.bio.SocketConnector;
 import org.eclipse.jetty.server.handler.HandlerList;
 import org.eclipse.jetty.server.handler.ResourceHandler;
 import org.eclipse.jetty.util.resource.Resource;
->>>>>>> 58f93c95
+import org.eclipse.jetty.util.ssl.SslContextFactory;
 
 /**
  * Spark server implementation
@@ -49,30 +45,9 @@
     }
 
     @Override
-    public void ignite() {
-        ignite(4567);
-    }
-
-    @Override
-    public void ignite(int port) {
-        ignite("0.0.0.0", port);
-    }
-
-    @Override
-    public void ignite(String host) {
-        ignite(host, 4567);
-    }
-
-    @Override
-    public void ignite(String host, int port) {
-<<<<<<< HEAD
-        ignite(host, port, null, null, null, null);
-    }
-
-    @Override
     public void ignite(String host, int port, String keystoreFile,
             String keystorePassword, String truststoreFile,
-            String truststorePassword) {
+            String truststorePassword, String staticFilesRoute) {
         
         ServerConnector connector;
         
@@ -82,14 +57,6 @@
             connector = createSecureSocketConnector(keystoreFile,
                     keystorePassword, truststoreFile, truststorePassword);
         }
-=======
-        ignite(host, port, null);
-    }
-
-    @Override
-    public void ignite(String host, int port, String staticFilesRoute) {
-        SocketConnector connector = new SocketConnector();
->>>>>>> 58f93c95
 
         // Set some timeout options to make debugging easier.
         connector.setIdleTimeout(1000 * 60 * 60);
@@ -106,12 +73,13 @@
             ResourceHandler resourceHandler = new ResourceHandler();
             Resource staticResources = Resource.newClassPathResource(staticFilesRoute);
             resourceHandler.setBaseResource(staticResources);
-            resourceHandler.setWelcomeFiles(new String[]{"index.html"});
+            resourceHandler.setWelcomeFiles(new String[] { "index.html" });
             HandlerList handlers = new HandlerList();
-            handlers.setHandlers(new Handler[]{handler, resourceHandler});
+            handlers.setHandlers(new Handler[] { handler, resourceHandler });
             server.setHandler(handlers);
         }
-
+        
+        
         try {
             System.out.println("== " + NAME + " has ignited ...");
             System.out.println(">> Listening on " + host + ":" + port);
