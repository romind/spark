/*
 * Copyright 2011- Per Wendel
 *
 *  Licensed under the Apache License, Version 2.0 (the "License");
 *  you may not use this file except in compliance with the License.
 *  You may obtain a copy of the License at
 *
 *
 *      http://www.apache.org/licenses/LICENSE-2.0
 *
 * Unless required by applicable law or agreed to in writing, software
 * distributed under the License is distributed on an "AS IS" BASIS,
 * WITHOUT WARRANTIES OR CONDITIONS OF ANY KIND, either express or implied.
 * See the License for the specific language governing permissions and
 * limitations under the License.
 */
package spark.webserver;

import java.io.IOException;
import java.util.Collections;
import java.util.List;
import java.util.zip.GZIPOutputStream;

import javax.servlet.Filter;
import javax.servlet.FilterChain;
import javax.servlet.FilterConfig;
import javax.servlet.ServletException;
import javax.servlet.ServletRequest;
import javax.servlet.ServletResponse;
import javax.servlet.http.HttpServletRequest;
import javax.servlet.http.HttpServletResponse;

import spark.Access;
import spark.FilterImpl;
import spark.HaltException;
import spark.Request;
import spark.RequestResponseFactory;
import spark.Response;
import spark.RouteImpl;
import spark.exception.ExceptionHandlerImpl;
import spark.exception.ExceptionMapper;
import spark.route.HttpMethod;
import spark.route.RouteMatch;
import spark.route.SimpleRouteMatcher;

/**
 * Filter for matching of filters and routes.
 *
 * @author Per Wendel
 */
public class MatcherFilter implements Filter {

    private static final String ACCEPT_TYPE_REQUEST_MIME_HEADER = "Accept";
    private static final String HTTP_METHOD_OVERRIDE_HEADER = "X-HTTP-Method-Override";

    private SimpleRouteMatcher routeMatcher;
    private SerializerChain serializerChain;
    private boolean isServletContext;
    private boolean hasOtherHandlers;

    /**
     * The logger.
     */
    private static final org.slf4j.Logger LOG = org.slf4j.LoggerFactory.getLogger(MatcherFilter.class);

    /**
     * Constructor
     *
     * @param routeMatcher     The route matcher
     * @param isServletContext If true, chain.doFilter will be invoked if request is not consumed by Spark.
     * @param hasOtherHandlers If true, do nothing if request is not consumed by Spark in order to let others handlers process the request.
     */
    public MatcherFilter(SimpleRouteMatcher routeMatcher, boolean isServletContext, boolean hasOtherHandlers) {
        this.routeMatcher = routeMatcher;
        this.isServletContext = isServletContext;
        this.hasOtherHandlers = hasOtherHandlers;
        this.serializerChain = new SerializerChain();
    }

    public void init(FilterConfig filterConfig) {
        //
    }

    public void doFilter(ServletRequest servletRequest, ServletResponse servletResponse, // NOSONAR
                         FilterChain chain) throws IOException, ServletException { // NOSONAR
        HttpServletRequest httpRequest = (HttpServletRequest) servletRequest; // NOSONAR
        HttpServletResponse httpResponse = (HttpServletResponse) servletResponse;

        String method = httpRequest.getHeader(HTTP_METHOD_OVERRIDE_HEADER);
        if (method == null) {
            method = httpRequest.getMethod();
        }
        String httpMethodStr = method.toLowerCase(); // NOSONAR
        String uri = httpRequest.getPathInfo(); // NOSONAR
        String acceptType = httpRequest.getHeader(ACCEPT_TYPE_REQUEST_MIME_HEADER);

        Object bodyContent = null;

        RequestWrapper requestWrapper = new RequestWrapper();
        ResponseWrapper responseWrapper = new ResponseWrapper();

        Response response = RequestResponseFactory.create(httpResponse);

        LOG.debug("httpMethod:" + httpMethodStr + ", uri: " + uri);
        try {
            // BEFORE filters
            List<RouteMatch> matchSet = routeMatcher.findTargetsForRequestedRoute(HttpMethod.before, uri, acceptType);

            for (RouteMatch filterMatch : matchSet) {
                Object filterTarget = filterMatch.getTarget();
                if (filterTarget instanceof FilterImpl) {
                    Request request = RequestResponseFactory.create(filterMatch, httpRequest);

                    FilterImpl filter = (FilterImpl) filterTarget;

                    requestWrapper.setDelegate(request);
                    responseWrapper.setDelegate(response);

                    filter.handle(requestWrapper, responseWrapper);

                    String bodyAfterFilter = Access.getBody(response);
                    if (bodyAfterFilter != null) {
                        bodyContent = bodyAfterFilter;
                    }
                }
            }
            // BEFORE filters, END

            HttpMethod httpMethod = HttpMethod.valueOf(httpMethodStr);

            RouteMatch match = null;
            match = routeMatcher.findTargetForRequestedRoute(httpMethod, uri, acceptType);

            Object target = null;
            if (match != null) {
                target = match.getTarget();
            } else if (httpMethod == HttpMethod.head && bodyContent == null) {
                // See if get is mapped to provide default head mapping
                bodyContent =
                        routeMatcher.findTargetForRequestedRoute(HttpMethod.get, uri, acceptType) != null ? "" : null;
            }

            if (target != null) {
                try {
                    Object result = null;
                    if (target instanceof RouteImpl) {
                        RouteImpl route = ((RouteImpl) target);

                        if (requestWrapper.getDelegate() == null) {
                            Request request = RequestResponseFactory.create(match, httpRequest);
                            requestWrapper.setDelegate(request);
                        } else {
                            requestWrapper.changeMatch(match);
                        }

                        responseWrapper.setDelegate(response);

                        Object element = route.handle(requestWrapper, responseWrapper);

                        result = route.render(element);
                        // result = element.toString(); // TODO: Remove later when render fixed
                    }
                    if (result != null) {
                        bodyContent = result;
                    }
                } catch (HaltException hEx) { // NOSONAR
                    throw hEx; // NOSONAR
                }
            }

            // AFTER filters
            matchSet = routeMatcher.findTargetsForRequestedRoute(HttpMethod.after, uri, acceptType);

            for (RouteMatch filterMatch : matchSet) {
                Object filterTarget = filterMatch.getTarget();
                if (filterTarget instanceof FilterImpl) {

                    if (requestWrapper.getDelegate() == null) {
                        Request request = RequestResponseFactory.create(filterMatch, httpRequest);
                        requestWrapper.setDelegate(request);
                    } else {
                        requestWrapper.changeMatch(filterMatch);
                    }

                    responseWrapper.setDelegate(response);

                    FilterImpl filter = (FilterImpl) filterTarget;
                    filter.handle(requestWrapper, responseWrapper);

                    String bodyAfterFilter = Access.getBody(response);
                    if (bodyAfterFilter != null) {
                        bodyContent = bodyAfterFilter;
                    }
                }
            }
            // AFTER filters, END

        } catch (HaltException hEx) {
            LOG.debug("halt performed");
            httpResponse.setStatus(hEx.getStatusCode());
            if (hEx.getBody() != null) {
                bodyContent = hEx.getBody();
            } else {
                bodyContent = "";
            }
        } catch (Exception e) {
            ExceptionHandlerImpl handler = ExceptionMapper.getInstance().getHandler(e);
            if (handler != null) {
                handler.handle(e, requestWrapper, responseWrapper);
                String bodyAfterFilter = Access.getBody(responseWrapper.getDelegate());
                if (bodyAfterFilter != null) {
                    bodyContent = bodyAfterFilter;
                }
            } else {
                LOG.error("", e);
                httpResponse.setStatus(HttpServletResponse.SC_INTERNAL_SERVER_ERROR);
                bodyContent = INTERNAL_ERROR;
            }
        }

        // If redirected and content is null set to empty string to not throw NotConsumedException
        if (bodyContent == null && responseWrapper.isRedirected()) {
            bodyContent = "";
        }

        boolean consumed = bodyContent != null;

        if (!consumed && hasOtherHandlers) {
            throw new NotConsumedException();
        }

        if (!consumed && !isServletContext) {
            LOG.info("The requested route [" + uri + "] has not been mapped in Spark");
            httpResponse.setStatus(HttpServletResponse.SC_NOT_FOUND);
            bodyContent = String.format(NOT_FOUND);
            consumed = true;
        }

        if (consumed) {
            // Write body content
            if (!httpResponse.isCommitted()) {
                if (httpResponse.getContentType() == null) {
                    httpResponse.setContentType("text/html; charset=utf-8");
                }
<<<<<<< HEAD
                boolean acceptsGzip = Collections.list(httpRequest.getHeaders("Accept-Encoding")).stream().anyMatch(s -> s.contains("gzip"));
                
                //gzip compression support
                if(acceptsGzip && httpResponse.getHeaders("Content-Encoding").contains("gzip"))
                {
                    try(GZIPOutputStream gzipOut = new GZIPOutputStream(httpResponse.getOutputStream()))
                    {
                        gzipOut.write(bodyContent.getBytes("utf-8"));
                    }
                }
                else
                    httpResponse.getOutputStream().write(bodyContent.getBytes("utf-8"));
=======
                serializerChain.process(httpResponse.getOutputStream(), bodyContent);
>>>>>>> 63736a95
            }
        } else if (chain != null) {
            chain.doFilter(httpRequest, httpResponse);
        }
    }

    public void destroy() {
        // TODO Auto-generated method stub
    }

    private static final String NOT_FOUND = "<html><body><h2>404 Not found</h2></body></html>";
    private static final String INTERNAL_ERROR = "<html><body><h2>500 Internal Error</h2></body></html>";
}<|MERGE_RESOLUTION|>--- conflicted
+++ resolved
@@ -1,273 +1,258 @@
-/*
- * Copyright 2011- Per Wendel
- *
- *  Licensed under the Apache License, Version 2.0 (the "License");
- *  you may not use this file except in compliance with the License.
- *  You may obtain a copy of the License at
- *
- *
- *      http://www.apache.org/licenses/LICENSE-2.0
- *
- * Unless required by applicable law or agreed to in writing, software
- * distributed under the License is distributed on an "AS IS" BASIS,
- * WITHOUT WARRANTIES OR CONDITIONS OF ANY KIND, either express or implied.
- * See the License for the specific language governing permissions and
- * limitations under the License.
- */
-package spark.webserver;
-
-import java.io.IOException;
-import java.util.Collections;
-import java.util.List;
-import java.util.zip.GZIPOutputStream;
-
-import javax.servlet.Filter;
-import javax.servlet.FilterChain;
-import javax.servlet.FilterConfig;
-import javax.servlet.ServletException;
-import javax.servlet.ServletRequest;
-import javax.servlet.ServletResponse;
-import javax.servlet.http.HttpServletRequest;
-import javax.servlet.http.HttpServletResponse;
-
-import spark.Access;
-import spark.FilterImpl;
-import spark.HaltException;
-import spark.Request;
-import spark.RequestResponseFactory;
-import spark.Response;
-import spark.RouteImpl;
-import spark.exception.ExceptionHandlerImpl;
-import spark.exception.ExceptionMapper;
-import spark.route.HttpMethod;
-import spark.route.RouteMatch;
-import spark.route.SimpleRouteMatcher;
-
-/**
- * Filter for matching of filters and routes.
- *
- * @author Per Wendel
- */
-public class MatcherFilter implements Filter {
-
-    private static final String ACCEPT_TYPE_REQUEST_MIME_HEADER = "Accept";
-    private static final String HTTP_METHOD_OVERRIDE_HEADER = "X-HTTP-Method-Override";
-
-    private SimpleRouteMatcher routeMatcher;
-    private SerializerChain serializerChain;
-    private boolean isServletContext;
-    private boolean hasOtherHandlers;
-
-    /**
-     * The logger.
-     */
-    private static final org.slf4j.Logger LOG = org.slf4j.LoggerFactory.getLogger(MatcherFilter.class);
-
-    /**
-     * Constructor
-     *
-     * @param routeMatcher     The route matcher
-     * @param isServletContext If true, chain.doFilter will be invoked if request is not consumed by Spark.
-     * @param hasOtherHandlers If true, do nothing if request is not consumed by Spark in order to let others handlers process the request.
-     */
-    public MatcherFilter(SimpleRouteMatcher routeMatcher, boolean isServletContext, boolean hasOtherHandlers) {
-        this.routeMatcher = routeMatcher;
-        this.isServletContext = isServletContext;
-        this.hasOtherHandlers = hasOtherHandlers;
-        this.serializerChain = new SerializerChain();
-    }
-
-    public void init(FilterConfig filterConfig) {
-        //
-    }
-
-    public void doFilter(ServletRequest servletRequest, ServletResponse servletResponse, // NOSONAR
-                         FilterChain chain) throws IOException, ServletException { // NOSONAR
-        HttpServletRequest httpRequest = (HttpServletRequest) servletRequest; // NOSONAR
-        HttpServletResponse httpResponse = (HttpServletResponse) servletResponse;
-
-        String method = httpRequest.getHeader(HTTP_METHOD_OVERRIDE_HEADER);
-        if (method == null) {
-            method = httpRequest.getMethod();
-        }
-        String httpMethodStr = method.toLowerCase(); // NOSONAR
-        String uri = httpRequest.getPathInfo(); // NOSONAR
-        String acceptType = httpRequest.getHeader(ACCEPT_TYPE_REQUEST_MIME_HEADER);
-
-        Object bodyContent = null;
-
-        RequestWrapper requestWrapper = new RequestWrapper();
-        ResponseWrapper responseWrapper = new ResponseWrapper();
-
-        Response response = RequestResponseFactory.create(httpResponse);
-
-        LOG.debug("httpMethod:" + httpMethodStr + ", uri: " + uri);
-        try {
-            // BEFORE filters
-            List<RouteMatch> matchSet = routeMatcher.findTargetsForRequestedRoute(HttpMethod.before, uri, acceptType);
-
-            for (RouteMatch filterMatch : matchSet) {
-                Object filterTarget = filterMatch.getTarget();
-                if (filterTarget instanceof FilterImpl) {
-                    Request request = RequestResponseFactory.create(filterMatch, httpRequest);
-
-                    FilterImpl filter = (FilterImpl) filterTarget;
-
-                    requestWrapper.setDelegate(request);
-                    responseWrapper.setDelegate(response);
-
-                    filter.handle(requestWrapper, responseWrapper);
-
-                    String bodyAfterFilter = Access.getBody(response);
-                    if (bodyAfterFilter != null) {
-                        bodyContent = bodyAfterFilter;
-                    }
-                }
-            }
-            // BEFORE filters, END
-
-            HttpMethod httpMethod = HttpMethod.valueOf(httpMethodStr);
-
-            RouteMatch match = null;
-            match = routeMatcher.findTargetForRequestedRoute(httpMethod, uri, acceptType);
-
-            Object target = null;
-            if (match != null) {
-                target = match.getTarget();
-            } else if (httpMethod == HttpMethod.head && bodyContent == null) {
-                // See if get is mapped to provide default head mapping
-                bodyContent =
-                        routeMatcher.findTargetForRequestedRoute(HttpMethod.get, uri, acceptType) != null ? "" : null;
-            }
-
-            if (target != null) {
-                try {
-                    Object result = null;
-                    if (target instanceof RouteImpl) {
-                        RouteImpl route = ((RouteImpl) target);
-
-                        if (requestWrapper.getDelegate() == null) {
-                            Request request = RequestResponseFactory.create(match, httpRequest);
-                            requestWrapper.setDelegate(request);
-                        } else {
-                            requestWrapper.changeMatch(match);
-                        }
-
-                        responseWrapper.setDelegate(response);
-
-                        Object element = route.handle(requestWrapper, responseWrapper);
-
-                        result = route.render(element);
-                        // result = element.toString(); // TODO: Remove later when render fixed
-                    }
-                    if (result != null) {
-                        bodyContent = result;
-                    }
-                } catch (HaltException hEx) { // NOSONAR
-                    throw hEx; // NOSONAR
-                }
-            }
-
-            // AFTER filters
-            matchSet = routeMatcher.findTargetsForRequestedRoute(HttpMethod.after, uri, acceptType);
-
-            for (RouteMatch filterMatch : matchSet) {
-                Object filterTarget = filterMatch.getTarget();
-                if (filterTarget instanceof FilterImpl) {
-
-                    if (requestWrapper.getDelegate() == null) {
-                        Request request = RequestResponseFactory.create(filterMatch, httpRequest);
-                        requestWrapper.setDelegate(request);
-                    } else {
-                        requestWrapper.changeMatch(filterMatch);
-                    }
-
-                    responseWrapper.setDelegate(response);
-
-                    FilterImpl filter = (FilterImpl) filterTarget;
-                    filter.handle(requestWrapper, responseWrapper);
-
-                    String bodyAfterFilter = Access.getBody(response);
-                    if (bodyAfterFilter != null) {
-                        bodyContent = bodyAfterFilter;
-                    }
-                }
-            }
-            // AFTER filters, END
-
-        } catch (HaltException hEx) {
-            LOG.debug("halt performed");
-            httpResponse.setStatus(hEx.getStatusCode());
-            if (hEx.getBody() != null) {
-                bodyContent = hEx.getBody();
-            } else {
-                bodyContent = "";
-            }
-        } catch (Exception e) {
-            ExceptionHandlerImpl handler = ExceptionMapper.getInstance().getHandler(e);
-            if (handler != null) {
-                handler.handle(e, requestWrapper, responseWrapper);
-                String bodyAfterFilter = Access.getBody(responseWrapper.getDelegate());
-                if (bodyAfterFilter != null) {
-                    bodyContent = bodyAfterFilter;
-                }
-            } else {
-                LOG.error("", e);
-                httpResponse.setStatus(HttpServletResponse.SC_INTERNAL_SERVER_ERROR);
-                bodyContent = INTERNAL_ERROR;
-            }
-        }
-
-        // If redirected and content is null set to empty string to not throw NotConsumedException
-        if (bodyContent == null && responseWrapper.isRedirected()) {
-            bodyContent = "";
-        }
-
-        boolean consumed = bodyContent != null;
-
-        if (!consumed && hasOtherHandlers) {
-            throw new NotConsumedException();
-        }
-
-        if (!consumed && !isServletContext) {
-            LOG.info("The requested route [" + uri + "] has not been mapped in Spark");
-            httpResponse.setStatus(HttpServletResponse.SC_NOT_FOUND);
-            bodyContent = String.format(NOT_FOUND);
-            consumed = true;
-        }
-
-        if (consumed) {
-            // Write body content
-            if (!httpResponse.isCommitted()) {
-                if (httpResponse.getContentType() == null) {
-                    httpResponse.setContentType("text/html; charset=utf-8");
-                }
-<<<<<<< HEAD
-                boolean acceptsGzip = Collections.list(httpRequest.getHeaders("Accept-Encoding")).stream().anyMatch(s -> s.contains("gzip"));
-                
-                //gzip compression support
-                if(acceptsGzip && httpResponse.getHeaders("Content-Encoding").contains("gzip"))
-                {
-                    try(GZIPOutputStream gzipOut = new GZIPOutputStream(httpResponse.getOutputStream()))
-                    {
-                        gzipOut.write(bodyContent.getBytes("utf-8"));
-                    }
-                }
-                else
-                    httpResponse.getOutputStream().write(bodyContent.getBytes("utf-8"));
-=======
-                serializerChain.process(httpResponse.getOutputStream(), bodyContent);
->>>>>>> 63736a95
-            }
-        } else if (chain != null) {
-            chain.doFilter(httpRequest, httpResponse);
-        }
-    }
-
-    public void destroy() {
-        // TODO Auto-generated method stub
-    }
-
-    private static final String NOT_FOUND = "<html><body><h2>404 Not found</h2></body></html>";
-    private static final String INTERNAL_ERROR = "<html><body><h2>500 Internal Error</h2></body></html>";
-}+/*
+ * Copyright 2011- Per Wendel
+ *
+ *  Licensed under the Apache License, Version 2.0 (the "License");
+ *  you may not use this file except in compliance with the License.
+ *  You may obtain a copy of the License at
+ *
+ *
+ *      http://www.apache.org/licenses/LICENSE-2.0
+ *
+ * Unless required by applicable law or agreed to in writing, software
+ * distributed under the License is distributed on an "AS IS" BASIS,
+ * WITHOUT WARRANTIES OR CONDITIONS OF ANY KIND, either express or implied.
+ * See the License for the specific language governing permissions and
+ * limitations under the License.
+ */
+package spark.webserver;
+
+import java.io.IOException;
+import java.util.Collections;
+import java.util.List;
+import java.util.zip.GZIPOutputStream;
+
+import javax.servlet.Filter;
+import javax.servlet.FilterChain;
+import javax.servlet.FilterConfig;
+import javax.servlet.ServletException;
+import javax.servlet.ServletRequest;
+import javax.servlet.ServletResponse;
+import javax.servlet.http.HttpServletRequest;
+import javax.servlet.http.HttpServletResponse;
+
+import spark.Access;
+import spark.FilterImpl;
+import spark.HaltException;
+import spark.Request;
+import spark.RequestResponseFactory;
+import spark.Response;
+import spark.RouteImpl;
+import spark.exception.ExceptionHandlerImpl;
+import spark.exception.ExceptionMapper;
+import spark.route.HttpMethod;
+import spark.route.RouteMatch;
+import spark.route.SimpleRouteMatcher;
+
+/**
+ * Filter for matching of filters and routes.
+ *
+ * @author Per Wendel
+ */
+public class MatcherFilter implements Filter {
+
+    private static final String ACCEPT_TYPE_REQUEST_MIME_HEADER = "Accept";
+    private static final String HTTP_METHOD_OVERRIDE_HEADER = "X-HTTP-Method-Override";
+
+    private SimpleRouteMatcher routeMatcher;
+    private SerializerChain serializerChain;
+    private boolean isServletContext;
+    private boolean hasOtherHandlers;
+
+    /**
+     * The logger.
+     */
+    private static final org.slf4j.Logger LOG = org.slf4j.LoggerFactory.getLogger(MatcherFilter.class);
+
+    /**
+     * Constructor
+     *
+     * @param routeMatcher     The route matcher
+     * @param isServletContext If true, chain.doFilter will be invoked if request is not consumed by Spark.
+     * @param hasOtherHandlers If true, do nothing if request is not consumed by Spark in order to let others handlers process the request.
+     */
+    public MatcherFilter(SimpleRouteMatcher routeMatcher, boolean isServletContext, boolean hasOtherHandlers) {
+        this.routeMatcher = routeMatcher;
+        this.isServletContext = isServletContext;
+        this.hasOtherHandlers = hasOtherHandlers;
+        this.serializerChain = new SerializerChain();
+    }
+
+    public void init(FilterConfig filterConfig) {
+        //
+    }
+
+    public void doFilter(ServletRequest servletRequest, ServletResponse servletResponse, // NOSONAR
+                         FilterChain chain) throws IOException, ServletException { // NOSONAR
+        HttpServletRequest httpRequest = (HttpServletRequest) servletRequest; // NOSONAR
+        HttpServletResponse httpResponse = (HttpServletResponse) servletResponse;
+
+        String method = httpRequest.getHeader(HTTP_METHOD_OVERRIDE_HEADER);
+        if (method == null) {
+            method = httpRequest.getMethod();
+        }
+        String httpMethodStr = method.toLowerCase(); // NOSONAR
+        String uri = httpRequest.getPathInfo(); // NOSONAR
+        String acceptType = httpRequest.getHeader(ACCEPT_TYPE_REQUEST_MIME_HEADER);
+
+        Object bodyContent = null;
+
+        RequestWrapper requestWrapper = new RequestWrapper();
+        ResponseWrapper responseWrapper = new ResponseWrapper();
+
+        Response response = RequestResponseFactory.create(httpResponse);
+
+        LOG.debug("httpMethod:" + httpMethodStr + ", uri: " + uri);
+        try {
+            // BEFORE filters
+            List<RouteMatch> matchSet = routeMatcher.findTargetsForRequestedRoute(HttpMethod.before, uri, acceptType);
+
+            for (RouteMatch filterMatch : matchSet) {
+                Object filterTarget = filterMatch.getTarget();
+                if (filterTarget instanceof FilterImpl) {
+                    Request request = RequestResponseFactory.create(filterMatch, httpRequest);
+
+                    FilterImpl filter = (FilterImpl) filterTarget;
+
+                    requestWrapper.setDelegate(request);
+                    responseWrapper.setDelegate(response);
+
+                    filter.handle(requestWrapper, responseWrapper);
+
+                    String bodyAfterFilter = Access.getBody(response);
+                    if (bodyAfterFilter != null) {
+                        bodyContent = bodyAfterFilter;
+                    }
+                }
+            }
+            // BEFORE filters, END
+
+            HttpMethod httpMethod = HttpMethod.valueOf(httpMethodStr);
+
+            RouteMatch match = null;
+            match = routeMatcher.findTargetForRequestedRoute(httpMethod, uri, acceptType);
+
+            Object target = null;
+            if (match != null) {
+                target = match.getTarget();
+            } else if (httpMethod == HttpMethod.head && bodyContent == null) {
+                // See if get is mapped to provide default head mapping
+                bodyContent =
+                        routeMatcher.findTargetForRequestedRoute(HttpMethod.get, uri, acceptType) != null ? "" : null;
+            }
+
+            if (target != null) {
+                try {
+                    Object result = null;
+                    if (target instanceof RouteImpl) {
+                        RouteImpl route = ((RouteImpl) target);
+
+                        if (requestWrapper.getDelegate() == null) {
+                            Request request = RequestResponseFactory.create(match, httpRequest);
+                            requestWrapper.setDelegate(request);
+                        } else {
+                            requestWrapper.changeMatch(match);
+                        }
+
+                        responseWrapper.setDelegate(response);
+
+                        Object element = route.handle(requestWrapper, responseWrapper);
+
+                        result = route.render(element);
+                        // result = element.toString(); // TODO: Remove later when render fixed
+                    }
+                    if (result != null) {
+                        bodyContent = result;
+                    }
+                } catch (HaltException hEx) { // NOSONAR
+                    throw hEx; // NOSONAR
+                }
+            }
+
+            // AFTER filters
+            matchSet = routeMatcher.findTargetsForRequestedRoute(HttpMethod.after, uri, acceptType);
+
+            for (RouteMatch filterMatch : matchSet) {
+                Object filterTarget = filterMatch.getTarget();
+                if (filterTarget instanceof FilterImpl) {
+
+                    if (requestWrapper.getDelegate() == null) {
+                        Request request = RequestResponseFactory.create(filterMatch, httpRequest);
+                        requestWrapper.setDelegate(request);
+                    } else {
+                        requestWrapper.changeMatch(filterMatch);
+                    }
+
+                    responseWrapper.setDelegate(response);
+
+                    FilterImpl filter = (FilterImpl) filterTarget;
+                    filter.handle(requestWrapper, responseWrapper);
+
+                    String bodyAfterFilter = Access.getBody(response);
+                    if (bodyAfterFilter != null) {
+                        bodyContent = bodyAfterFilter;
+                    }
+                }
+            }
+            // AFTER filters, END
+
+        } catch (HaltException hEx) {
+            LOG.debug("halt performed");
+            httpResponse.setStatus(hEx.getStatusCode());
+            if (hEx.getBody() != null) {
+                bodyContent = hEx.getBody();
+            } else {
+                bodyContent = "";
+            }
+        } catch (Exception e) {
+            ExceptionHandlerImpl handler = ExceptionMapper.getInstance().getHandler(e);
+            if (handler != null) {
+                handler.handle(e, requestWrapper, responseWrapper);
+                String bodyAfterFilter = Access.getBody(responseWrapper.getDelegate());
+                if (bodyAfterFilter != null) {
+                    bodyContent = bodyAfterFilter;
+                }
+            } else {
+                LOG.error("", e);
+                httpResponse.setStatus(HttpServletResponse.SC_INTERNAL_SERVER_ERROR);
+                bodyContent = INTERNAL_ERROR;
+            }
+        }
+
+        // If redirected and content is null set to empty string to not throw NotConsumedException
+        if (bodyContent == null && responseWrapper.isRedirected()) {
+            bodyContent = "";
+        }
+
+        boolean consumed = bodyContent != null;
+
+        if (!consumed && hasOtherHandlers) {
+            throw new NotConsumedException();
+        }
+
+        if (!consumed && !isServletContext) {
+            LOG.info("The requested route [" + uri + "] has not been mapped in Spark");
+            httpResponse.setStatus(HttpServletResponse.SC_NOT_FOUND);
+            bodyContent = String.format(NOT_FOUND);
+            consumed = true;
+        }
+
+        if (consumed) {
+            // Write body content
+            if (!httpResponse.isCommitted()) {
+                if (httpResponse.getContentType() == null) {
+                    httpResponse.setContentType("text/html; charset=utf-8");
+                }
+                serializerChain.process(httpResponse.getOutputStream(), bodyContent);
+            }
+        } else if (chain != null) {
+            chain.doFilter(httpRequest, httpResponse);
+        }
+    }
+
+    public void destroy() {
+        // TODO Auto-generated method stub
+    }
+
+    private static final String NOT_FOUND = "<html><body><h2>404 Not found</h2></body></html>";
+    private static final String INTERNAL_ERROR = "<html><body><h2>500 Internal Error</h2></body></html>";
+}