--- conflicted
+++ resolved
@@ -45,6 +45,7 @@
 
     private static final int SPARK_DEFAULT_PORT = 4567;
     private static final String NAME = "Spark";
+
     private Handler handler;
     private Server server;
 
@@ -59,24 +60,30 @@
      * Ignites the spark server, listening on the specified port, running SSL secured with the specified keystore
      * and truststore.  If truststore is null, keystore is reused.
      *
-     * @param host                The address to listen on
-     * @param port                - the port
-     * @param keystoreFile        - The keystore file location as string
-     * @param keystorePassword    - the password for the keystore
-     * @param truststoreFile      - the truststore file location as string, leave null to reuse keystore
-     * @param truststorePassword  - the trust store password
-     * @param staticFilesFolder   - the route to static files in classPath
-     * @param externalFilesFolder - the route to static files external to classPath.
-     */
-    public void ignite(String host, int port, String keystoreFile,
-                       String keystorePassword, String truststoreFile,
-                       String truststorePassword, String staticFilesFolder,
-<<<<<<< HEAD
-                       String externalFilesFolder, CountDownLatch latch) {
-=======
-                       String externalFilesFolder, int maxThreads,
-                       int minThreads, int threadIdleTimeoutMillis) {
->>>>>>> 4a16e0c9
+     * @param host                    The address to listen on
+     * @param port                    - the port
+     * @param keystoreFile            - The keystore file location as string
+     * @param keystorePassword        - the password for the keystore
+     * @param truststoreFile          - the truststore file location as string, leave null to reuse keystore
+     * @param truststorePassword      - the trust store password
+     * @param staticFilesFolder       - the route to static files in classPath
+     * @param externalFilesFolder     - the route to static files external to classPath.
+     * @param maxThreads              - max nbr of threads.
+     * @param minThreads              - min nbr of threads.
+     * @param threadIdleTimeoutMillis - idle timeout (ms).
+     */
+    public void ignite(String host,
+                       int port,
+                       String keystoreFile,
+                       String keystorePassword,
+                       String truststoreFile,
+                       String truststorePassword,
+                       String staticFilesFolder,
+                       String externalFilesFolder,
+                       CountDownLatch latch,
+                       int maxThreads,
+                       int minThreads,
+                       int threadIdleTimeoutMillis) {
 
         if (port == 0) {
             try (ServerSocket s = new ServerSocket(0)) {
@@ -87,7 +94,7 @@
             }
         }
 
-        Server server = createServer(maxThreads, minThreads, threadIdleTimeoutMillis);
+        server = createServer(maxThreads, minThreads, threadIdleTimeoutMillis);
 
         ServerConnector connector;
 
@@ -162,8 +169,10 @@
      * @param truststorePassword the trust store password
      * @return a secure socket connector
      */
-    private static ServerConnector createSecureSocketConnector(Server server, String keystoreFile,
-                                                               String keystorePassword, String truststoreFile,
+    private static ServerConnector createSecureSocketConnector(Server server,
+                                                               String keystoreFile,
+                                                               String keystorePassword,
+                                                               String truststoreFile,
                                                                String truststorePassword) {
 
         SslContextFactory sslContextFactory = new SslContextFactory(
@@ -192,10 +201,17 @@
     }
 
     private static Server createServer(int maxThreads, int minThreads, int threadTimeoutMillis) {
-        int max = (maxThreads > 0) ? maxThreads : 200;
-        int min = (minThreads > 0) ? minThreads : 8;
-        int idleTimeout = (threadTimeoutMillis > 0) ? threadTimeoutMillis : 60000;
-        return new Server(new QueuedThreadPool(max, min, idleTimeout));
+        Server server;
+
+        if (maxThreads > 0) {
+            int max = (maxThreads > 0) ? maxThreads : 200;
+            int min = (minThreads > 0) ? minThreads : 8;
+            int idleTimeout = (threadTimeoutMillis > 0) ? threadTimeoutMillis : 60000;
+            server = new Server(new QueuedThreadPool(max, min, idleTimeout));
+        } else {
+            server = new Server();
+        }
+        return server;
     }
 
     /**
