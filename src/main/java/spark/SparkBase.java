package spark;

import java.util.concurrent.CountDownLatch;

import org.slf4j.Logger;
import org.slf4j.LoggerFactory;

import spark.route.RouteMatcherFactory;
import spark.route.SimpleRouteMatcher;
import spark.servlet.SparkFilter;
import spark.webserver.SparkServer;
import spark.webserver.SparkServerFactory;

/**
 * Spark base class
 */
public abstract class SparkBase {
    private static final Logger LOG = LoggerFactory.getLogger("spark.Spark");
    public static final int SPARK_DEFAULT_PORT = 4567;
    protected static final String DEFAULT_ACCEPT_TYPE = "*/*";

    protected static boolean initialized = false;

    protected static int port = SPARK_DEFAULT_PORT;
    protected static String ipAddress = "0.0.0.0";

    protected static String keystoreFile;
    protected static String keystorePassword;
    protected static String truststoreFile;
    protected static String truststorePassword;

    protected static String staticFileFolder = null;
    protected static String externalStaticFileFolder = null;

    protected static int maxThreads;
    protected static int minThreads;
    protected static int threadIdleTimeoutMillis;

    protected static SparkServer server;
    protected static SimpleRouteMatcher routeMatcher;
    private static boolean runFromServlet;

    private static boolean servletStaticLocationSet;
    private static boolean servletExternalStaticLocationSet;

    private static CountDownLatch latch = new CountDownLatch(1);

    /**
     * Set the IP address that Spark should listen on. If not called the default
     * address is '0.0.0.0'. This has to be called before any route mapping is
     * done.
     *
     * @param ipAddress The ipAddress
     * @deprecated replaced by {@link #ipAddress(String)}
     */
    public static synchronized void setIpAddress(String ipAddress) {
        if (initialized) {
            throwBeforeRouteMappingException();
        }
        Spark.ipAddress = ipAddress;
    }

    /**
     * Set the IP address that Spark should listen on. If not called the default
     * address is '0.0.0.0'. This has to be called before any route mapping is
     * done.
     *
     * @param ipAddress The ipAddress
     */
    public static synchronized void ipAddress(String ipAddress) {
        if (initialized) {
            throwBeforeRouteMappingException();
        }
        Spark.ipAddress = ipAddress;
    }

    /**
     * Set the port that Spark should listen on. If not called the default port
     * is 4567. This has to be called before any route mapping is done.
     * If provided port = 0 then the an arbitrary available port will be used.
     *
     * @param port The port number
     * @deprecated replaced by {@link #port(int)}
     */
    public static synchronized void setPort(int port) {
        if (initialized) {
            throwBeforeRouteMappingException();
        }
        Spark.port = port;
    }

    /**
     * Set the port that Spark should listen on. If not called the default port
     * is 4567. This has to be called before any route mapping is done.
     * If provided port = 0 then the an arbitrary available port will be used.
     *
     * @param port The port number
     */
    public static synchronized void port(int port) {
        if (initialized) {
            throwBeforeRouteMappingException();
        }
        Spark.port = port;
    }

    /**
     * Set the connection to be secure, using the specified keystore and
     * truststore. This has to be called before any route mapping is done. You
     * have to supply a keystore file, truststore file is optional (keystore
     * will be reused).
     * This method is only relevant when using embedded Jetty servers. It should
     * not be used if you are using Servlets, where you will need to secure the
     * connection in the servlet container
     *
     * @param keystoreFile       The keystore file location as string
     * @param keystorePassword   the password for the keystore
     * @param truststoreFile     the truststore file location as string, leave null to reuse
     *                           keystore
     * @param truststorePassword the trust store password
     * @deprecated replaced by {@link #secure(String, String, String, String)}
     */
    public static synchronized void setSecure(String keystoreFile,
                                              String keystorePassword,
                                              String truststoreFile,
                                              String truststorePassword) {
        if (initialized) {
            throwBeforeRouteMappingException();
        }

        if (keystoreFile == null) {
            throw new IllegalArgumentException(
                    "Must provide a keystore file to run secured");
        }

        Spark.keystoreFile = keystoreFile;
        Spark.keystorePassword = keystorePassword;
        Spark.truststoreFile = truststoreFile;
        Spark.truststorePassword = truststorePassword;
    }

    /**
     * Set the connection to be secure, using the specified keystore and
     * truststore. This has to be called before any route mapping is done. You
     * have to supply a keystore file, truststore file is optional (keystore
     * will be reused).
     * This method is only relevant when using embedded Jetty servers. It should
     * not be used if you are using Servlets, where you will need to secure the
     * connection in the servlet container
     *
     * @param keystoreFile       The keystore file location as string
     * @param keystorePassword   the password for the keystore
     * @param truststoreFile     the truststore file location as string, leave null to reuse
     *                           keystore
     * @param truststorePassword the trust store password
     */
    public static synchronized void secure(String keystoreFile,
                                           String keystorePassword,
                                           String truststoreFile,
                                           String truststorePassword) {
        if (initialized) {
            throwBeforeRouteMappingException();
        }

        if (keystoreFile == null) {
            throw new IllegalArgumentException(
                    "Must provide a keystore file to run secured");
        }

        Spark.keystoreFile = keystoreFile;
        Spark.keystorePassword = keystorePassword;
        Spark.truststoreFile = truststoreFile;
        Spark.truststorePassword = truststorePassword;
    }

    public static synchronized void thread(int maxThreads, int minThreads, int idleTimeoutMillis) {
        if (initialized) {
            throwBeforeRouteMappingException();
        }

        Spark.maxThreads = maxThreads;
        Spark.minThreads = minThreads;
        Spark.threadIdleTimeoutMillis = idleTimeoutMillis;
    }

    /**
     * Sets the folder in classpath serving static files. Observe: this method
     * must be called before all other methods.
     *
     * @param folder the folder in classpath.
     */
    public static synchronized void staticFileLocation(String folder) {
        if (initialized && !runFromServlet) {
            throwBeforeRouteMappingException();
        }
        staticFileFolder = folder;
        if (!servletStaticLocationSet) {
            if (runFromServlet) {
                SparkFilter.configureStaticResources(staticFileFolder);
                servletStaticLocationSet = true;
            }
        } else {
            LOG.warn("Static file location has already been set");
        }
    }

    /**
     * Sets the external folder serving static files. <b>Observe: this method
     * must be called before all other methods.</b>
     *
     * @param externalFolder the external folder serving static files.
     */
    public static synchronized void externalStaticFileLocation(String externalFolder) {
        if (initialized && !runFromServlet) {
            throwBeforeRouteMappingException();
        }
        externalStaticFileFolder = externalFolder;
        if (!servletExternalStaticLocationSet) {
            if (runFromServlet) {
                SparkFilter.configureExternalStaticResources(externalStaticFileFolder);
                servletExternalStaticLocationSet = true;
            }
        } else {
            LOG.warn("External static file location has already been set");
        }
    }

    /**
     * Waits for the spark server to be initialized.
     * If it's already initialized will return immediately
     */
    public static void awaitInitialization() {
        try {
            latch.await();
        } catch (InterruptedException e) {
            LOG.info("Interrupted by another thread");
        }
    }

    private static void throwBeforeRouteMappingException() {
        throw new IllegalStateException(
                "This must be done before route mapping has begun");
    }

    private static boolean hasMultipleHandlers() {
        return staticFileFolder != null || externalStaticFileFolder != null;
    }


    /**
     * Stops the Spark server and clears all routes
     */
    public static synchronized void stop() {
        if (server != null) {
            routeMatcher.clearRoutes();
            server.stop();
            latch = new CountDownLatch(1);
        }
        initialized = false;
    }

    static synchronized void runFromServlet() {
        runFromServlet = true;
        if (!initialized) {
            routeMatcher = RouteMatcherFactory.get();
            initialized = true;
        }
    }

    /**
     * Wraps the route in RouteImpl
     *
     * @param path  the path
     * @param route the route
     * @return the wrapped route
     */
    protected static RouteImpl wrap(final String path, final Route route) {
        return wrap(path, DEFAULT_ACCEPT_TYPE, route);
    }

    /**
     * Wraps the route in RouteImpl
     *
     * @param path       the path
     * @param acceptType the accept type
     * @param route      the route
     * @return the wrapped route
     */
    protected static RouteImpl wrap(final String path, String acceptType, final Route route) {
        if (acceptType == null) {
            acceptType = DEFAULT_ACCEPT_TYPE;
        }
        RouteImpl impl = new RouteImpl(path, acceptType) {
            @Override
            public Object handle(Request request, Response response) throws Exception {
                return route.handle(request, response);
            }
        };
        return impl;
    }

    /**
     * Wraps the filter in FilterImpl
     *
     * @param path   the path
     * @param filter the filter
     * @return the wrapped route
     */
    protected static FilterImpl wrap(final String path, final Filter filter) {
        return wrap(path, DEFAULT_ACCEPT_TYPE, filter);
    }

    /**
     * Wraps the filter in FilterImpl
     *
     * @param path       the path
     * @param acceptType the accept type
     * @param filter     the filter
     * @return the wrapped route
     */
    protected static FilterImpl wrap(final String path, String acceptType, final Filter filter) {
        if (acceptType == null) {
            acceptType = DEFAULT_ACCEPT_TYPE;
        }
        FilterImpl impl = new FilterImpl(path, acceptType) {
            @Override
            public void handle(Request request, Response response) throws Exception {
                filter.handle(request, response);
            }
        };
        return impl;
    }

    protected static void addRoute(String httpMethod, RouteImpl route) {
        init();
        routeMatcher.parseValidateAddRoute(httpMethod + " '" + route.getPath()
                                                   + "'", route.getAcceptType(), route);
    }

    protected static void addFilter(String httpMethod, FilterImpl filter) {
        init();
        routeMatcher.parseValidateAddRoute(httpMethod + " '" + filter.getPath()
                                                   + "'", filter.getAcceptType(), filter);
    }

    private static synchronized void init() {
        if (!initialized) {
            routeMatcher = RouteMatcherFactory.get();
            new Thread(new Runnable() {
                @Override
                public void run() {
                    server = SparkServerFactory.create(hasMultipleHandlers());
                    server.ignite(
                            ipAddress,
                            port,
                            keystoreFile,
                            keystorePassword,
                            truststoreFile,
                            truststorePassword,
                            staticFileFolder,
<<<<<<< HEAD
                            externalStaticFileFolder, latch);
=======
                            externalStaticFileFolder,
                            maxThreads,
                            minThreads,
                            threadIdleTimeoutMillis);
>>>>>>> 4a16e0c9
                }
            }).start();
            initialized = true;
        }
    }

}<|MERGE_RESOLUTION|>--- conflicted
+++ resolved
@@ -32,9 +32,9 @@
     protected static String staticFileFolder = null;
     protected static String externalStaticFileFolder = null;
 
-    protected static int maxThreads;
-    protected static int minThreads;
-    protected static int threadIdleTimeoutMillis;
+    protected static int maxThreads = -1;
+    protected static int minThreads = -1;
+    protected static int threadIdleTimeoutMillis = -1;
 
     protected static SparkServer server;
     protected static SimpleRouteMatcher routeMatcher;
@@ -172,7 +172,23 @@
         Spark.truststorePassword = truststorePassword;
     }
 
-    public static synchronized void thread(int maxThreads, int minThreads, int idleTimeoutMillis) {
+    /**
+     * Configures the embedded web servers thread pool.
+     *
+     * @param maxThreads        max nbr of threads.
+     */
+    public static synchronized void threadPool(int maxThreads) {
+        threadPool(maxThreads, -1, -1);
+    }
+
+    /**
+     * Configures the embedded web servers thread pool.
+     *
+     * @param maxThreads        max nbr of threads.
+     * @param minThreads        min nbr of threads.
+     * @param idleTimeoutMillis thread idle timeout (ms).
+     */
+    public static synchronized void threadPool(int maxThreads, int minThreads, int idleTimeoutMillis) {
         if (initialized) {
             throwBeforeRouteMappingException();
         }
@@ -357,14 +373,11 @@
                             truststoreFile,
                             truststorePassword,
                             staticFileFolder,
-<<<<<<< HEAD
-                            externalStaticFileFolder, latch);
-=======
                             externalStaticFileFolder,
+                            latch,
                             maxThreads,
                             minThreads,
                             threadIdleTimeoutMillis);
->>>>>>> 4a16e0c9
                 }
             }).start();
             initialized = true;
